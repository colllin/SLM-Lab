--- conflicted
+++ resolved
@@ -69,11 +69,7 @@
     }],
     "env": [{
       "name": "PongNoFrameskip-v4",
-<<<<<<< HEAD
       "num_envs": 16,
-=======
-      "num_envs": 8,
->>>>>>> a28c691e
       "max_t": null,
       "max_tick": 1e7
     }],
